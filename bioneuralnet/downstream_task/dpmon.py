--- conflicted
+++ resolved
@@ -1033,15 +1033,6 @@
         )
 
     def forward(self, omics_dataset, omics_network_tg):
-<<<<<<< HEAD
-        omics_network_nodes_embedding = self.gnn(omics_network_tg.x, omics_network_tg.edge_index)
-        omics_network_nodes_embedding_ae = self.autoencoder(
-            omics_network_nodes_embedding
-        )
-        omics_network_nodes_embedding_avg = self.dim_averaging(
-            omics_network_nodes_embedding_ae
-        )
-=======
         """Performs the forward pass of the DPMON network.
 
         Args:
@@ -1064,7 +1055,6 @@
 
         # reweight the original Omics Data (Element-wise multiplication)
         # transpose weights to match [Features x 1] -> broadcast to [Samples x Features]
->>>>>>> bbc66498
         omics_dataset_with_embeddings = torch.mul(
             omics_dataset,
             feature_weights.expand(omics_dataset.shape[1], omics_dataset.shape[0]).t()
