# BioNeuralNet: A Multi-Omics Integration and GNN-Based Embedding Framework

![License](https://img.shields.io/badge/license-MIT-blue.svg)
![PyPI](https://img.shields.io/pypi/v/bioneuralnet)
![GitHub Issues](https://img.shields.io/github/issues/UCD-BDLab/BioNeuralNet)
![GitHub Contributors](https://img.shields.io/github/contributors/UCD-BDLab/BioNeuralNet)
![Downloads](https://static.pepy.tech/badge/bioneuralnet)

[![Documentation](https://img.shields.io/badge/docs-read%20the%20docs-blue.svg)](https://bioneuralnet.readthedocs.io/en/latest/)

<<<<<<< HEAD
## Welcome to [BioNeuralNet Beta 0.2](https://bioneuralnet.readthedocs.io/en/latest/index.html)
=======

## Welcome to [BioNeuralNet Beta 0.1](https://bioneuralnet.readthedocs.io/en/latest/index.html)
>>>>>>> a51eccb7

![BioNeuralNet Logo](/assets/LOGO_WB.png)

**Note:** This is a **beta version** of BioNeuralNet. We are actively developing new features and improving stability.  
Feedback and bug reports are highly encouraged!

BioNeuralNet is a Python framework for integrating **multi-omics data** with **Graph Neural Networks (GNNs)**.  
It provides tools for **graph construction, clustering, network embedding, subject representation, and disease prediction**.

![BioNeuralNet Workflow](assets/BioNeuralNet.png)

---

## **Key Features**

BioNeuralNet enables **multi-omics analysis** through **five core steps**:

### 1. **Graph Construction**
- Build multi-omics networks using **SmCCNet** or custom adjacency matrices.

### 2. **Graph Clustering**
- Identify meaningful communities with **Correlated Louvain**, **Hybrid Louvain**, or **Correlated PageRank**.

### 3. **GNN Embedding**
- Generate node embeddings using models like **GCN, GAT, GraphSAGE, and GIN**.

### 4. **Subject Representation**
- Integrate GNN-based embeddings into omics data via **GraphEmbedding**.

### 5. **Disease Prediction**
- Use **DPMON**, a GNN-powered classifier, to predict disease phenotypes.

---

## **Installation**

BioNeuralNet supports **Python 3.10 and 3.11**.  

### **1. Install BioNeuralNet**
```bash
pip install bioneuralnet
```

### **2. Install PyTorch and PyTorch Geometric**
BioNeuralNet relies on PyTorch for GNN computations. Install PyTorch **separately**:

- **PyTorch (CPU)**:
  ```bash
  pip install torch torchvision torchaudio
  ```

- **PyTorch Geometric**:
  ```bash
  pip install torch_geometric
  ```

For GPU acceleration, visit:
- [PyTorch Installation Guide](https://pytorch.org/get-started/locally/)
- [PyTorch Geometric Installation Guide](https://pytorch-geometric.readthedocs.io/en/latest/notes/installation.html)

<<<<<<< HEAD
=======
Select the appropriate build for your system (e.g., Stable, Linux, pip, Python, CPU/GPU).

![PyTorch Installation](assets/pytorch.png)
*PyTorch Installation Guide*

![PyTorch Geometric Installation](assets/geometric.png)
*PyTorch Geometric Installation Guide*

## 3. (Optional) Install R and External Tools

If you plan to use **WGCNA** or **SmCCNet** for network construction:

- Install R from [The R Project](https://www.r-project.org/).
- Install the required R packages. Open R and run the following:

```r
if (!requireNamespace("BiocManager", quietly = TRUE)) install.packages("BiocManager")
install.packages(c("dplyr", "jsonlite"))
BiocManager::install(c("impute", "preprocessCore", "GO.db", "AnnotationDbi"))
install.packages("SmCCNet")
install.packages("WGCNA")
```

## 4. Additional Notes for External Tools

For **Node2Vec**, **feature selection**, or **visualization modules**, refer to the external tools documentation in `bioneuralnet.external_tools`. Examples include:
- **`Node2Vec`**: Node2Vec-based embeddings.
- **`FeatureSelector`**: Basic feature selection strategies like LassoCV and random forest.
- **`HierarchicalClustering`**: Agglomerative clustering and silhouette scoring.
- **`StaticVisualizer` and `DynamicVisualizer`**: Static or interactive network visualization.
- **`SmCCNet` / `WGCNA`**: Build adjacency matrices using R-based libraries.

These integrations are **optional** and do **not** form part of the core pipeline.

## 5. Development Setup (Optional)

If you plan to contribute to BioNeuralNet:

```bash
git clone https://github.com/UCD-BDLab/BioNeuralNet.git
cd BioNeuralNet
pip install -r requirements-dev.txt
pre-commit install
pytest
```

>>>>>>> a51eccb7
---

## **Quick Example: SmCCNet + DPMON for Disease Prediction**

```python
<<<<<<< HEAD
import pandas as pd
from bioneuralnet.datasets import DatasetLoader
=======
>>>>>>> a51eccb7
from bioneuralnet.external_tools import SmCCNet
from bioneuralnet.downstream_task import DPMON
import pandas as pd

<<<<<<< HEAD
# 1) Load dataset
loader = DatasetLoader("example1")
omics1, omics2, phenotype, clinical = loader.load_data()

# 2) Generate adjacency matrix using SmCCNet
smccnet = SmCCNet(
    phenotype_df=phenotype,
    omics_dfs=[omics1, omics2],
    data_types=["genes", "proteins"],
    kfold=3,
    subSampNum=500,
)
global_network, _ = smccnet.run()

# 3) Run Disease Prediction using DPMON
dpmon = DPMON(
    adjacency_matrix=global_network,
    omics_list=[omics1, omics2],
    phenotype_data=phenotype,
    clinical_data=clinical,
    tune=True,
)
dpmon_predictions = dpmon.run()
print("Disease Predictions:\n", dpmon_predictions.head())
=======
# 1) Prepare data
omics_data = pd.read_csv("data/omics_data.csv")
phenotype_data = pd.read_csv("data/phenotype_data.csv")
clinical_data = pd.read_csv("data/clinical_data.csv")

# 2) Run SmCCNet to get adjacency
smccnet = SmCCNet(
   phenotype_df=phenotype_data,
   omics_df=omics_data,
   data_types=["genes, proteins"]
   kfolds=5,
   summarization = "NetSHy",
   seed: 127,
   )
adjacency_matrix = smccnet.run()

# 3) Disease Prediction with DPMON
dpmon = DPMON(
   adjacency_matrix=adjacency_matrix,
   omics_list=[omics_data],
   phenotype_data=phenotype_data,
   clinical_data=clinical_data,
   model: "GAT",
   gnn_hidden_dim: 64,
   layer_num: 3,
   nn_hidden_dim1: 2,
   nn_hidden_dim2: 2,
   epoch_num: 10,
   repeat_num: 5,
   lr: 0.01,
   weight_decay: 1e-4,
   tune: True,
   gpu: False
)
predictions = dpmon.run()
print("Disease predictions:\n", predictions)
>>>>>>> a51eccb7
```

### **Output**
- **Adjacency Matrix**: The constructed multi-omics network.
- **Predictions**: Disease phenotype predictions.

---

## **Documentation & Tutorials**
- Full documentation: [Read the Docs](https://bioneuralnet.readthedocs.io/en/latest/)
- Tutorials include:
  - Multi-omics graph construction
  - GNN embeddings for disease prediction
  - Subject representation with integrated embeddings
  - Clustering using Hybrid Louvain & Correlated PageRank

---

## **Frequently Asked Questions (FAQ)**

- Does BioNeuralNet support **GPU acceleration**?  
   - Yes, install PyTorch with CUDA support.

- Can I use my own **adjacency matrix**?  
 - yes, you can provide a custom matrix instead of using SmCCNet.

- What clustering methods are supported?  
   - **Correlated Louvain**, **Hybrid Louvain**, and **Correlated PageRank**.

See the full [FAQ](https://bioneuralnet.readthedocs.io/en/latest/faq.html).

---

## **Acknowledgments**

BioNeuralNet integrates multiple open-source libraries. We acknowledge key dependencies:

<<<<<<< HEAD
- **PyTorch** - GNN computations and deep learning models.  
- **PyTorch Geometric** - Graph-based learning for multi-omics.  
- **NetworkX** - Graph data structure and algorithms.  
- **Scikit-learn** - Feature selection and evaluation utilities.  
- **pandas & numpy** - Core data processing tools.  
- **ray[tune]** - Hyperparameter tuning for GNN models.  
- **matplotlib** - Data visualization.  
- **cptac** - Dataset handling for clinical proteomics.  
- **python-louvain** - Community detection algorithms.  

We also acknowledge R-based tools for external network construction:
- **SmCCNet** - Sparse multiple canonical correlation network.
- **WGCNA** - Weighted gene co-expression network analysis.

These tools **enhance BioNeuralNet** but are **not required** for core functionality.
=======
BioNeuralNet relies on and interfaces with various open-source libraries. We extend our gratitude to the developers and contributors of these projects for their invaluable tools and resources.

### Core Dependencies

- [PyYAML](https://pyyaml.org/) - **MIT License**
- [pandas](https://pandas.pydata.org/) - **BSD 3-Clause License**
- [numpy](https://numpy.org/) - **BSD 3-Clause License**
- [scikit-learn](https://scikit-learn.org/) - **BSD 3-Clause License**
- [node2vec](https://github.com/aditya-grover/node2vec) - **MIT License**
- [matplotlib](https://matplotlib.org/) - **Matplotlib License**
- [ray](https://github.com/ray-project/ray) - **Apache 2.0 License**
- [tensorboardX](https://github.com/lanpa/tensorboardX) - **MIT License**
- [networkx](https://networkx.org/) - **BSD License**
- [pyvis](https://github.com/WestHealth/pyvis) - **MIT License**
- [leidenalg](https://github.com/vtraag/leidenalg) - **GNU LGPL v3**
- [dtt](https://github.com/BioroboticsLab/dtt) - **MIT License**
- [pyreadr](https://github.com/ofajardo/pyreadr) - **MIT License**
- [torch](https://pytorch.org/) - **BSD License**
- [torch_geometric](https://github.com/pyg-team/pytorch_geometric) - **MIT License**

### Development Dependencies

These tools are essential for the development and maintenance of BioNeuralNet but are not required for end-users.

- [pytest](https://pytest.org/) - **MIT License**
- [pytest-cov](https://pytest-cov.readthedocs.io/) - **MIT License**
- [pytest-mock](https://github.com/pytest-dev/pytest-mock) - **MIT License**
- [Sphinx](https://www.sphinx-doc.org/) - **BSD License**
- [Sphinx RTD Theme](https://sphinx-rtd-theme.readthedocs.io/) - **BSD License**
- [sphinx-autosummary-accessors](https://github.com/kennethreitz/sphinx-autosummary-accessors) - **MIT License**
- [sphinxcontrib-napoleon](https://sphinxcontrib-napoleon.readthedocs.io/) - **BSD License**
- [flake8](https://flake8.pycqa.org/) - **MIT License**
- [Black](https://black.readthedocs.io/) - **MIT License**
- [mypy](http://mypy-lang.org/) - **MIT License**
- [pre-commit](https://pre-commit.com/) - **MIT License**
- [tox](https://tox.readthedocs.io/) - **MIT License**
- [setuptools](https://setuptools.pypa.io/) - **MIT License**
- [twine](https://twine.readthedocs.io/) - **MIT License**

### External Tools

BioNeuralNet integrates with external tools to enhance functionality:

- [WGCNA](https://cran.r-project.org/package=WGCNA) - **GPL-3.0 License**
- [SmCCNet](https://cran.r-project.org/package=SmCCNet) - **GPL-3.0 License**

### Special Thanks

We appreciate the efforts of these communities and all contributors who make open-source development possible. Your dedication and hard work enable projects like BioNeuralNet to thrive and evolve.

---
>>>>>>> a51eccb7

---

## **Testing & Continuous Integration**

1. **Run Tests Locally**:
   ```bash
   pytest --cov=bioneuralnet --cov-report=html
   open htmlcov/index.html
   ```

2. **Continuous Integration**:
   - GitHub Actions runs automated tests on each commit.

---

## **Contributing**

We welcome contributions!  
To get started:

<<<<<<< HEAD
```bash
git clone https://github.com/UCD-BDLab/BioNeuralNet.git
cd BioNeuralNet
pip install -r requirements-dev.txt
pre-commit install
pytest
```

### **How to Contribute**
- **Fork** the repo, create a new branch, implement your changes.
- **Add tests and documentation** for your new feature.
- **Submit a pull request** with a clear description.

For more details, check our [Contributing Guide](https://github.com/UCD-BDLab/BioNeuralNet/blob/main/CONTRIBUTING.md).

---

## **License**
- **License:** [MIT License](https://github.com/UCD-BDLab/BioNeuralNet/blob/main/LICENSE)
=======
## License

- **License:** [MIT License](https://github.com/UCD-BDLab/BioNeuralNet/blob/main/LICENSE)

## Contact

- **Questions or Feature Requests:** [Open an issue](https://github.com/UCD-BDLab/BioNeuralNet/issues)
- **Email:** [vicente.ramos@ucdenver.edu](mailto:vicente.ramos@ucdenver.edu)
>>>>>>> a51eccb7

---

## **Contact**
- **Issues & Feature Requests:** [Open an Issue](https://github.com/UCD-BDLab/BioNeuralNet/issues)
- **Email:** [vicente.ramos@ucdenver.edu](mailto:vicente.ramos@ucdenver.edu)
<|MERGE_RESOLUTION|>--- conflicted
+++ resolved
@@ -8,12 +8,7 @@
 
 [![Documentation](https://img.shields.io/badge/docs-read%20the%20docs-blue.svg)](https://bioneuralnet.readthedocs.io/en/latest/)
 
-<<<<<<< HEAD
 ## Welcome to [BioNeuralNet Beta 0.2](https://bioneuralnet.readthedocs.io/en/latest/index.html)
-=======
-
-## Welcome to [BioNeuralNet Beta 0.1](https://bioneuralnet.readthedocs.io/en/latest/index.html)
->>>>>>> a51eccb7
 
 ![BioNeuralNet Logo](/assets/LOGO_WB.png)
 
@@ -74,70 +69,17 @@
 - [PyTorch Installation Guide](https://pytorch.org/get-started/locally/)
 - [PyTorch Geometric Installation Guide](https://pytorch-geometric.readthedocs.io/en/latest/notes/installation.html)
 
-<<<<<<< HEAD
-=======
-Select the appropriate build for your system (e.g., Stable, Linux, pip, Python, CPU/GPU).
-
-![PyTorch Installation](assets/pytorch.png)
-*PyTorch Installation Guide*
-
-![PyTorch Geometric Installation](assets/geometric.png)
-*PyTorch Geometric Installation Guide*
-
-## 3. (Optional) Install R and External Tools
-
-If you plan to use **WGCNA** or **SmCCNet** for network construction:
-
-- Install R from [The R Project](https://www.r-project.org/).
-- Install the required R packages. Open R and run the following:
-
-```r
-if (!requireNamespace("BiocManager", quietly = TRUE)) install.packages("BiocManager")
-install.packages(c("dplyr", "jsonlite"))
-BiocManager::install(c("impute", "preprocessCore", "GO.db", "AnnotationDbi"))
-install.packages("SmCCNet")
-install.packages("WGCNA")
-```
-
-## 4. Additional Notes for External Tools
-
-For **Node2Vec**, **feature selection**, or **visualization modules**, refer to the external tools documentation in `bioneuralnet.external_tools`. Examples include:
-- **`Node2Vec`**: Node2Vec-based embeddings.
-- **`FeatureSelector`**: Basic feature selection strategies like LassoCV and random forest.
-- **`HierarchicalClustering`**: Agglomerative clustering and silhouette scoring.
-- **`StaticVisualizer` and `DynamicVisualizer`**: Static or interactive network visualization.
-- **`SmCCNet` / `WGCNA`**: Build adjacency matrices using R-based libraries.
-
-These integrations are **optional** and do **not** form part of the core pipeline.
-
-## 5. Development Setup (Optional)
-
-If you plan to contribute to BioNeuralNet:
-
-```bash
-git clone https://github.com/UCD-BDLab/BioNeuralNet.git
-cd BioNeuralNet
-pip install -r requirements-dev.txt
-pre-commit install
-pytest
-```
-
->>>>>>> a51eccb7
 ---
 
 ## **Quick Example: SmCCNet + DPMON for Disease Prediction**
 
 ```python
-<<<<<<< HEAD
 import pandas as pd
 from bioneuralnet.datasets import DatasetLoader
-=======
->>>>>>> a51eccb7
 from bioneuralnet.external_tools import SmCCNet
 from bioneuralnet.downstream_task import DPMON
 import pandas as pd
 
-<<<<<<< HEAD
 # 1) Load dataset
 loader = DatasetLoader("example1")
 omics1, omics2, phenotype, clinical = loader.load_data()
@@ -162,44 +104,6 @@
 )
 dpmon_predictions = dpmon.run()
 print("Disease Predictions:\n", dpmon_predictions.head())
-=======
-# 1) Prepare data
-omics_data = pd.read_csv("data/omics_data.csv")
-phenotype_data = pd.read_csv("data/phenotype_data.csv")
-clinical_data = pd.read_csv("data/clinical_data.csv")
-
-# 2) Run SmCCNet to get adjacency
-smccnet = SmCCNet(
-   phenotype_df=phenotype_data,
-   omics_df=omics_data,
-   data_types=["genes, proteins"]
-   kfolds=5,
-   summarization = "NetSHy",
-   seed: 127,
-   )
-adjacency_matrix = smccnet.run()
-
-# 3) Disease Prediction with DPMON
-dpmon = DPMON(
-   adjacency_matrix=adjacency_matrix,
-   omics_list=[omics_data],
-   phenotype_data=phenotype_data,
-   clinical_data=clinical_data,
-   model: "GAT",
-   gnn_hidden_dim: 64,
-   layer_num: 3,
-   nn_hidden_dim1: 2,
-   nn_hidden_dim2: 2,
-   epoch_num: 10,
-   repeat_num: 5,
-   lr: 0.01,
-   weight_decay: 1e-4,
-   tune: True,
-   gpu: False
-)
-predictions = dpmon.run()
-print("Disease predictions:\n", predictions)
->>>>>>> a51eccb7
 ```
 
 ### **Output**
@@ -237,7 +141,6 @@
 
 BioNeuralNet integrates multiple open-source libraries. We acknowledge key dependencies:
 
-<<<<<<< HEAD
 - **PyTorch** - GNN computations and deep learning models.  
 - **PyTorch Geometric** - Graph-based learning for multi-omics.  
 - **NetworkX** - Graph data structure and algorithms.  
@@ -253,59 +156,6 @@
 - **WGCNA** - Weighted gene co-expression network analysis.
 
 These tools **enhance BioNeuralNet** but are **not required** for core functionality.
-=======
-BioNeuralNet relies on and interfaces with various open-source libraries. We extend our gratitude to the developers and contributors of these projects for their invaluable tools and resources.
-
-### Core Dependencies
-
-- [PyYAML](https://pyyaml.org/) - **MIT License**
-- [pandas](https://pandas.pydata.org/) - **BSD 3-Clause License**
-- [numpy](https://numpy.org/) - **BSD 3-Clause License**
-- [scikit-learn](https://scikit-learn.org/) - **BSD 3-Clause License**
-- [node2vec](https://github.com/aditya-grover/node2vec) - **MIT License**
-- [matplotlib](https://matplotlib.org/) - **Matplotlib License**
-- [ray](https://github.com/ray-project/ray) - **Apache 2.0 License**
-- [tensorboardX](https://github.com/lanpa/tensorboardX) - **MIT License**
-- [networkx](https://networkx.org/) - **BSD License**
-- [pyvis](https://github.com/WestHealth/pyvis) - **MIT License**
-- [leidenalg](https://github.com/vtraag/leidenalg) - **GNU LGPL v3**
-- [dtt](https://github.com/BioroboticsLab/dtt) - **MIT License**
-- [pyreadr](https://github.com/ofajardo/pyreadr) - **MIT License**
-- [torch](https://pytorch.org/) - **BSD License**
-- [torch_geometric](https://github.com/pyg-team/pytorch_geometric) - **MIT License**
-
-### Development Dependencies
-
-These tools are essential for the development and maintenance of BioNeuralNet but are not required for end-users.
-
-- [pytest](https://pytest.org/) - **MIT License**
-- [pytest-cov](https://pytest-cov.readthedocs.io/) - **MIT License**
-- [pytest-mock](https://github.com/pytest-dev/pytest-mock) - **MIT License**
-- [Sphinx](https://www.sphinx-doc.org/) - **BSD License**
-- [Sphinx RTD Theme](https://sphinx-rtd-theme.readthedocs.io/) - **BSD License**
-- [sphinx-autosummary-accessors](https://github.com/kennethreitz/sphinx-autosummary-accessors) - **MIT License**
-- [sphinxcontrib-napoleon](https://sphinxcontrib-napoleon.readthedocs.io/) - **BSD License**
-- [flake8](https://flake8.pycqa.org/) - **MIT License**
-- [Black](https://black.readthedocs.io/) - **MIT License**
-- [mypy](http://mypy-lang.org/) - **MIT License**
-- [pre-commit](https://pre-commit.com/) - **MIT License**
-- [tox](https://tox.readthedocs.io/) - **MIT License**
-- [setuptools](https://setuptools.pypa.io/) - **MIT License**
-- [twine](https://twine.readthedocs.io/) - **MIT License**
-
-### External Tools
-
-BioNeuralNet integrates with external tools to enhance functionality:
-
-- [WGCNA](https://cran.r-project.org/package=WGCNA) - **GPL-3.0 License**
-- [SmCCNet](https://cran.r-project.org/package=SmCCNet) - **GPL-3.0 License**
-
-### Special Thanks
-
-We appreciate the efforts of these communities and all contributors who make open-source development possible. Your dedication and hard work enable projects like BioNeuralNet to thrive and evolve.
-
----
->>>>>>> a51eccb7
 
 ---
 
@@ -327,7 +177,6 @@
 We welcome contributions!  
 To get started:
 
-<<<<<<< HEAD
 ```bash
 git clone https://github.com/UCD-BDLab/BioNeuralNet.git
 cd BioNeuralNet
@@ -347,16 +196,6 @@
 
 ## **License**
 - **License:** [MIT License](https://github.com/UCD-BDLab/BioNeuralNet/blob/main/LICENSE)
-=======
-## License
-
-- **License:** [MIT License](https://github.com/UCD-BDLab/BioNeuralNet/blob/main/LICENSE)
-
-## Contact
-
-- **Questions or Feature Requests:** [Open an issue](https://github.com/UCD-BDLab/BioNeuralNet/issues)
-- **Email:** [vicente.ramos@ucdenver.edu](mailto:vicente.ramos@ucdenver.edu)
->>>>>>> a51eccb7
 
 ---
 
